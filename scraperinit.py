#!/usr/bin/env python

"""

    Reynir: Natural language processing for Icelandic

    Scraper database initialization module

    Copyright (C) 2016 Vilhjálmur Þorsteinsson

       This program is free software: you can redistribute it and/or modify
       it under the terms of the GNU General Public License as published by
       the Free Software Foundation, either version 3 of the License, or
       (at your option) any later version.
       This program is distributed in the hope that it will be useful,
       but WITHOUT ANY WARRANTY; without even the implied warranty of
       MERCHANTABILITY or FITNESS FOR A PARTICULAR PURPOSE.  See the
       GNU General Public License for more details.

    You should have received a copy of the GNU General Public License
    along with this program.  If not, see http://www.gnu.org/licenses/.


    This module creates the scraper database tables, if they don't already
    exist. It also populates the roots table if needed.

"""

import sys
from time import sleep

from settings import Settings, ConfigError
from scraperdb import SessionContext, Root, IntegrityError


<<<<<<< HEAD
def init_roots():
    """ Create tables and initialize the scraping roots, if not already present """

    try:
        Settings.read("config/Reynir.conf")
        # Don't run the scraper in debug mode
        Settings.DEBUG = False
    except ConfigError as e:
        print("Configuration error: {0}".format(e), file = sys.stderr)
        sys.exit(2)

    db = SessionContext.db

    try:

        db.create_tables()

        ROOTS = [
            # Root URL, top-level domain, description, authority
            ("http://kjarninn.is", "kjarninn.is", "Kjarninn", 1.0, "scrapers.default", "KjarninnScraper", True),
            ("http://www.ruv.is", "ruv.is", "RÚV", 1.0, "scrapers.default", "RuvScraper", True),
            ("http://www.visir.is", "visir.is", "Vísir", 0.8, "scrapers.default", "VisirScraper", True),
            ("http://www.mbl.is/frettir/", "mbl.is", "Morgunblaðið", 0.6, "scrapers.default", "MblScraper", True),
            ("http://eyjan.pressan.is", "eyjan.pressan.is", "Eyjan", 0.4, "scrapers.default", "EyjanScraper", True),
            ("http://kvennabladid.is", "kvennabladid.is", "Kvennablaðið", 0.4, "scrapers.default", "KvennabladidScraper", True),
            ("http://stjornlagarad.is", "stjornlagarad.is", "Stjórnlagaráð", 1.0, "scrapers.default", "StjornlagaradScraper", True),
            ("https://www.forsaetisraduneyti.is", "forsaetisraduneyti.is", "Forsætisráðuneyti", 1.0, "scrapers.default", "StjornarradScraper", True),
            ("https://www.innanrikisraduneyti.is", "innanrikisraduneyti.is", "Innanríkisráðuneyti", 1.0, "scrapers.default", "StjornarradScraper", True),
            ("https://www.fjarmalaraduneyti.is", "fjarmalaraduneyti.is", "Fjármálaráðuneyti", 1.0, "scrapers.default", "StjornarradScraper", True),
            ("http://reykjanes.local", "reykjanes.local", "Reykjanesbær", 1.0, "scrapers.reykjanes", "ReykjanesScraper", False),
            ("http://althingi.is", "althingi.is", "Alþingi", 1.0, "scrapers.default", "AlthingiScraper", False)
        ]

        with SessionContext() as session:
            for url, domain, description, authority, scr_module, scr_class, scrape in ROOTS:
                r = Root(url = url, domain = domain, description = description, authority = authority,
                    scr_module = scr_module, scr_class = scr_class, scrape = scrape,
                    visible = scrape and not domain.endswith(".local"))
                session.add(r)
                try:
                    # Commit the insert
                    session.commit()
                except IntegrityError as e:
                    # The root already exist: roll back and continue
                    session.rollback()

            rlist = session.query(Root).all()
            print("Roots initialized as follows:")
            for r in rlist:
                print("{0}".format(r))

    except Exception as e:
        print("{0}".format(e))
=======
def init_roots(wait = False):
    """ Create tables and initialize the scraping roots, if not already present.
        If wait = True, repeated attempts are made to connect to the database
        before returning an error code. This is useful for instance in a Docker
        environment where the container may need to wait for a linked database
        container to start serving. """

    ROOTS = [
        # Root URL, top-level domain, description, authority
        ("http://kjarninn.is", "kjarninn.is", "Kjarninn", 1.0, "scrapers.default", "KjarninnScraper", True),
        ("http://www.ruv.is", "ruv.is", "RÚV", 1.0, "scrapers.default", "RuvScraper", True),
        ("http://www.visir.is", "visir.is", "Vísir", 0.8, "scrapers.default", "VisirScraper", True),
        ("http://www.mbl.is/frettir/", "mbl.is", "Morgunblaðið", 0.6, "scrapers.default", "MblScraper", True),
        ("http://eyjan.pressan.is", "eyjan.pressan.is", "Eyjan", 0.4, "scrapers.default", "EyjanScraper", True),
        ("http://kvennabladid.is", "kvennabladid.is", "Kvennablaðið", 0.4, "scrapers.default", "KvennabladidScraper", True),
        ("http://stjornlagarad.is", "stjornlagarad.is", "Stjórnlagaráð", 1.0, "scrapers.default", "StjornlagaradScraper", True),
        ("https://www.forsaetisraduneyti.is", "forsaetisraduneyti.is", "Forsætisráðuneyti", 1.0, "scrapers.default", "StjornarradScraper", True),
        ("https://www.innanrikisraduneyti.is", "innanrikisraduneyti.is", "Innanríkisráðuneyti", 1.0, "scrapers.default", "StjornarradScraper", True),
        ("https://www.fjarmalaraduneyti.is", "fjarmalaraduneyti.is", "Fjármálaráðuneyti", 1.0, "scrapers.default", "StjornarradScraper", True),
        ("http://reykjanes.local", "reykjanes.local", "Reykjanesbær", 1.0, "scrapers.reykjanes", "ReykjanesScraper", False),
        ("http://althingi.is", "althingi.is", "Alþingi", 1.0, "scrapers.default", "AlthingiScraper", False)
    ]

    retries = 36 # Do no more than 36 retries (~3 minutes) before giving up and returning an error code

    while True:

        try:

            db = SessionContext.db

            db.create_tables()

            with SessionContext() as session:
                for url, domain, description, authority, scr_module, scr_class, scrape in ROOTS:
                    r = Root(url = url, domain = domain, description = description, authority = authority,
                        scr_module = scr_module, scr_class = scr_class, scrape = scrape,
                        visible = scrape and not domain.endswith(".local"))
                    session.add(r)
                    try:
                        # Commit the insert
                        session.commit()
                    except IntegrityError as e:
                        # The root already exist: roll back and continue
                        session.rollback()

                rlist = session.query(Root).all()
                print("Roots initialized as follows:")
                for r in rlist:
                    print("{0:24} {1:36} {2:24}".format(r.domain, r.url, r.scr_class))

            # Done without error, break out of enclosing while True loop
            break

        except Exception as e:
            print("Exception in scraperinit.init_roots(): {0}"
                .format(e), file = sys.stderr)
            sys.stderr.flush()
            if wait:
                # If we want to wait until the database responds, sleep and loop
                if not retries:
                    return 2 # No more retries: Return an error code
                print("Retrying connection in 5 seconds ({0} retries left)...".format(retries), file = sys.stderr)
                sys.stderr.flush()
                sleep(5)
                retries -= 1
                SessionContext.cleanup()
                # Loop to retry
            else:
                # Re-raise the exception
                raise

    # Finished without error
    return 0
>>>>>>> 0ace7899


if __name__ == "__main__":

<<<<<<< HEAD
    init_roots()

=======
    try:
        # Load the simple Reynir configuration (we don't need the lexicon stuff)
        Settings.read("config/ReynirSimple.conf")
        # Don't run the scraper in debug mode
        Settings.DEBUG = False
    except ConfigError as e:
        print("Configuration error: {0}".format(e), file = sys.stderr)
        sys.exit(2)

    sys.exit(init_roots(wait = True))

>>>>>>> 0ace7899
<|MERGE_RESOLUTION|>--- conflicted
+++ resolved
@@ -1,185 +1,121 @@
-#!/usr/bin/env python
-
-"""
-
-    Reynir: Natural language processing for Icelandic
-
-    Scraper database initialization module
-
-    Copyright (C) 2016 Vilhjálmur Þorsteinsson
-
-       This program is free software: you can redistribute it and/or modify
-       it under the terms of the GNU General Public License as published by
-       the Free Software Foundation, either version 3 of the License, or
-       (at your option) any later version.
-       This program is distributed in the hope that it will be useful,
-       but WITHOUT ANY WARRANTY; without even the implied warranty of
-       MERCHANTABILITY or FITNESS FOR A PARTICULAR PURPOSE.  See the
-       GNU General Public License for more details.
-
-    You should have received a copy of the GNU General Public License
-    along with this program.  If not, see http://www.gnu.org/licenses/.
-
-
-    This module creates the scraper database tables, if they don't already
-    exist. It also populates the roots table if needed.
-
-"""
-
-import sys
-from time import sleep
-
-from settings import Settings, ConfigError
-from scraperdb import SessionContext, Root, IntegrityError
-
-
-<<<<<<< HEAD
-def init_roots():
-    """ Create tables and initialize the scraping roots, if not already present """
-
-    try:
-        Settings.read("config/Reynir.conf")
-        # Don't run the scraper in debug mode
-        Settings.DEBUG = False
-    except ConfigError as e:
-        print("Configuration error: {0}".format(e), file = sys.stderr)
-        sys.exit(2)
-
-    db = SessionContext.db
-
-    try:
-
-        db.create_tables()
-
-        ROOTS = [
-            # Root URL, top-level domain, description, authority
-            ("http://kjarninn.is", "kjarninn.is", "Kjarninn", 1.0, "scrapers.default", "KjarninnScraper", True),
-            ("http://www.ruv.is", "ruv.is", "RÚV", 1.0, "scrapers.default", "RuvScraper", True),
-            ("http://www.visir.is", "visir.is", "Vísir", 0.8, "scrapers.default", "VisirScraper", True),
-            ("http://www.mbl.is/frettir/", "mbl.is", "Morgunblaðið", 0.6, "scrapers.default", "MblScraper", True),
-            ("http://eyjan.pressan.is", "eyjan.pressan.is", "Eyjan", 0.4, "scrapers.default", "EyjanScraper", True),
-            ("http://kvennabladid.is", "kvennabladid.is", "Kvennablaðið", 0.4, "scrapers.default", "KvennabladidScraper", True),
-            ("http://stjornlagarad.is", "stjornlagarad.is", "Stjórnlagaráð", 1.0, "scrapers.default", "StjornlagaradScraper", True),
-            ("https://www.forsaetisraduneyti.is", "forsaetisraduneyti.is", "Forsætisráðuneyti", 1.0, "scrapers.default", "StjornarradScraper", True),
-            ("https://www.innanrikisraduneyti.is", "innanrikisraduneyti.is", "Innanríkisráðuneyti", 1.0, "scrapers.default", "StjornarradScraper", True),
-            ("https://www.fjarmalaraduneyti.is", "fjarmalaraduneyti.is", "Fjármálaráðuneyti", 1.0, "scrapers.default", "StjornarradScraper", True),
-            ("http://reykjanes.local", "reykjanes.local", "Reykjanesbær", 1.0, "scrapers.reykjanes", "ReykjanesScraper", False),
-            ("http://althingi.is", "althingi.is", "Alþingi", 1.0, "scrapers.default", "AlthingiScraper", False)
-        ]
-
-        with SessionContext() as session:
-            for url, domain, description, authority, scr_module, scr_class, scrape in ROOTS:
-                r = Root(url = url, domain = domain, description = description, authority = authority,
-                    scr_module = scr_module, scr_class = scr_class, scrape = scrape,
-                    visible = scrape and not domain.endswith(".local"))
-                session.add(r)
-                try:
-                    # Commit the insert
-                    session.commit()
-                except IntegrityError as e:
-                    # The root already exist: roll back and continue
-                    session.rollback()
-
-            rlist = session.query(Root).all()
-            print("Roots initialized as follows:")
-            for r in rlist:
-                print("{0}".format(r))
-
-    except Exception as e:
-        print("{0}".format(e))
-=======
-def init_roots(wait = False):
-    """ Create tables and initialize the scraping roots, if not already present.
-        If wait = True, repeated attempts are made to connect to the database
-        before returning an error code. This is useful for instance in a Docker
-        environment where the container may need to wait for a linked database
-        container to start serving. """
-
-    ROOTS = [
-        # Root URL, top-level domain, description, authority
-        ("http://kjarninn.is", "kjarninn.is", "Kjarninn", 1.0, "scrapers.default", "KjarninnScraper", True),
-        ("http://www.ruv.is", "ruv.is", "RÚV", 1.0, "scrapers.default", "RuvScraper", True),
-        ("http://www.visir.is", "visir.is", "Vísir", 0.8, "scrapers.default", "VisirScraper", True),
-        ("http://www.mbl.is/frettir/", "mbl.is", "Morgunblaðið", 0.6, "scrapers.default", "MblScraper", True),
-        ("http://eyjan.pressan.is", "eyjan.pressan.is", "Eyjan", 0.4, "scrapers.default", "EyjanScraper", True),
-        ("http://kvennabladid.is", "kvennabladid.is", "Kvennablaðið", 0.4, "scrapers.default", "KvennabladidScraper", True),
-        ("http://stjornlagarad.is", "stjornlagarad.is", "Stjórnlagaráð", 1.0, "scrapers.default", "StjornlagaradScraper", True),
-        ("https://www.forsaetisraduneyti.is", "forsaetisraduneyti.is", "Forsætisráðuneyti", 1.0, "scrapers.default", "StjornarradScraper", True),
-        ("https://www.innanrikisraduneyti.is", "innanrikisraduneyti.is", "Innanríkisráðuneyti", 1.0, "scrapers.default", "StjornarradScraper", True),
-        ("https://www.fjarmalaraduneyti.is", "fjarmalaraduneyti.is", "Fjármálaráðuneyti", 1.0, "scrapers.default", "StjornarradScraper", True),
-        ("http://reykjanes.local", "reykjanes.local", "Reykjanesbær", 1.0, "scrapers.reykjanes", "ReykjanesScraper", False),
-        ("http://althingi.is", "althingi.is", "Alþingi", 1.0, "scrapers.default", "AlthingiScraper", False)
-    ]
-
-    retries = 36 # Do no more than 36 retries (~3 minutes) before giving up and returning an error code
-
-    while True:
-
-        try:
-
-            db = SessionContext.db
-
-            db.create_tables()
-
-            with SessionContext() as session:
-                for url, domain, description, authority, scr_module, scr_class, scrape in ROOTS:
-                    r = Root(url = url, domain = domain, description = description, authority = authority,
-                        scr_module = scr_module, scr_class = scr_class, scrape = scrape,
-                        visible = scrape and not domain.endswith(".local"))
-                    session.add(r)
-                    try:
-                        # Commit the insert
-                        session.commit()
-                    except IntegrityError as e:
-                        # The root already exist: roll back and continue
-                        session.rollback()
-
-                rlist = session.query(Root).all()
-                print("Roots initialized as follows:")
-                for r in rlist:
-                    print("{0:24} {1:36} {2:24}".format(r.domain, r.url, r.scr_class))
-
-            # Done without error, break out of enclosing while True loop
-            break
-
-        except Exception as e:
-            print("Exception in scraperinit.init_roots(): {0}"
-                .format(e), file = sys.stderr)
-            sys.stderr.flush()
-            if wait:
-                # If we want to wait until the database responds, sleep and loop
-                if not retries:
-                    return 2 # No more retries: Return an error code
-                print("Retrying connection in 5 seconds ({0} retries left)...".format(retries), file = sys.stderr)
-                sys.stderr.flush()
-                sleep(5)
-                retries -= 1
-                SessionContext.cleanup()
-                # Loop to retry
-            else:
-                # Re-raise the exception
-                raise
-
-    # Finished without error
-    return 0
->>>>>>> 0ace7899
-
-
-if __name__ == "__main__":
-
-<<<<<<< HEAD
-    init_roots()
-
-=======
-    try:
-        # Load the simple Reynir configuration (we don't need the lexicon stuff)
-        Settings.read("config/ReynirSimple.conf")
-        # Don't run the scraper in debug mode
-        Settings.DEBUG = False
-    except ConfigError as e:
-        print("Configuration error: {0}".format(e), file = sys.stderr)
-        sys.exit(2)
-
-    sys.exit(init_roots(wait = True))
-
->>>>>>> 0ace7899
+#!/usr/bin/env python
+
+"""
+
+    Reynir: Natural language processing for Icelandic
+
+    Scraper database initialization module
+
+    Copyright (C) 2016 Vilhjálmur Þorsteinsson
+
+       This program is free software: you can redistribute it and/or modify
+       it under the terms of the GNU General Public License as published by
+       the Free Software Foundation, either version 3 of the License, or
+       (at your option) any later version.
+       This program is distributed in the hope that it will be useful,
+       but WITHOUT ANY WARRANTY; without even the implied warranty of
+       MERCHANTABILITY or FITNESS FOR A PARTICULAR PURPOSE.  See the
+       GNU General Public License for more details.
+
+    You should have received a copy of the GNU General Public License
+    along with this program.  If not, see http://www.gnu.org/licenses/.
+
+
+    This module creates the scraper database tables, if they don't already
+    exist. It also populates the roots table if needed.
+
+"""
+
+import sys
+from time import sleep
+
+from settings import Settings, ConfigError
+from scraperdb import SessionContext, Root, IntegrityError
+
+def init_roots(wait = False):
+    """ Create tables and initialize the scraping roots, if not already present.
+        If wait = True, repeated attempts are made to connect to the database
+        before returning an error code. This is useful for instance in a Docker
+        environment where the container may need to wait for a linked database
+        container to start serving. """
+
+    ROOTS = [
+        # Root URL, top-level domain, description, authority
+        ("http://kjarninn.is", "kjarninn.is", "Kjarninn", 1.0, "scrapers.default", "KjarninnScraper", True),
+        ("http://www.ruv.is", "ruv.is", "RÚV", 1.0, "scrapers.default", "RuvScraper", True),
+        ("http://www.visir.is", "visir.is", "Vísir", 0.8, "scrapers.default", "VisirScraper", True),
+        ("http://www.mbl.is/frettir/", "mbl.is", "Morgunblaðið", 0.6, "scrapers.default", "MblScraper", True),
+        ("http://eyjan.pressan.is", "eyjan.pressan.is", "Eyjan", 0.4, "scrapers.default", "EyjanScraper", True),
+        ("http://kvennabladid.is", "kvennabladid.is", "Kvennablaðið", 0.4, "scrapers.default", "KvennabladidScraper", True),
+        ("http://stjornlagarad.is", "stjornlagarad.is", "Stjórnlagaráð", 1.0, "scrapers.default", "StjornlagaradScraper", True),
+        ("https://www.forsaetisraduneyti.is", "forsaetisraduneyti.is", "Forsætisráðuneyti", 1.0, "scrapers.default", "StjornarradScraper", True),
+        ("https://www.innanrikisraduneyti.is", "innanrikisraduneyti.is", "Innanríkisráðuneyti", 1.0, "scrapers.default", "StjornarradScraper", True),
+        ("https://www.fjarmalaraduneyti.is", "fjarmalaraduneyti.is", "Fjármálaráðuneyti", 1.0, "scrapers.default", "StjornarradScraper", True),
+        ("http://reykjanes.local", "reykjanes.local", "Reykjanesbær", 1.0, "scrapers.reykjanes", "ReykjanesScraper", False),
+        ("http://althingi.is", "althingi.is", "Alþingi", 1.0, "scrapers.default", "AlthingiScraper", False)
+    ]
+
+    retries = 36 # Do no more than 36 retries (~3 minutes) before giving up and returning an error code
+
+    while True:
+
+        try:
+
+            db = SessionContext.db
+
+            db.create_tables()
+
+            with SessionContext() as session:
+                for url, domain, description, authority, scr_module, scr_class, scrape in ROOTS:
+                    r = Root(url = url, domain = domain, description = description, authority = authority,
+                        scr_module = scr_module, scr_class = scr_class, scrape = scrape,
+                        visible = scrape and not domain.endswith(".local"))
+                    session.add(r)
+                    try:
+                        # Commit the insert
+                        session.commit()
+                    except IntegrityError as e:
+                        # The root already exist: roll back and continue
+                        session.rollback()
+
+                rlist = session.query(Root).all()
+                print("Roots initialized as follows:")
+                for r in rlist:
+                    print("{0:24} {1:36} {2:24}".format(r.domain, r.url, r.scr_class))
+
+            # Done without error, break out of enclosing while True loop
+            break
+
+        except Exception as e:
+            print("Exception in scraperinit.init_roots(): {0}"
+                .format(e), file = sys.stderr)
+            sys.stderr.flush()
+            if wait:
+                # If we want to wait until the database responds, sleep and loop
+                if not retries:
+                    return 2 # No more retries: Return an error code
+                print("Retrying connection in 5 seconds ({0} retries left)...".format(retries), file = sys.stderr)
+                sys.stderr.flush()
+                sleep(5)
+                retries -= 1
+                SessionContext.cleanup()
+                # Loop to retry
+            else:
+                # Re-raise the exception
+                raise
+
+    # Finished without error
+    return 0
+
+if __name__ == "__main__":
+
+    try:
+        # Load the simple Reynir configuration (we don't need the lexicon stuff)
+        Settings.read("config/ReynirSimple.conf")
+        # Don't run the scraper in debug mode
+        Settings.DEBUG = False
+    except ConfigError as e:
+        print("Configuration error: {0}".format(e), file = sys.stderr)
+        sys.exit(2)
+
+    sys.exit(init_roots(wait = True))